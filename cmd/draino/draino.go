--- conflicted
+++ resolved
@@ -394,6 +394,11 @@
 			logger.Error(err, "failed to setup groupFromPod")
 			return err
 		}
+		forceDrainCtrl := forcedrain.NewPriorityDeletionController(mgr.GetClient(), cordonDrainer, globalConfig.SuppliedConditions, logger, store.HasSynced, filtersDef.nodeLabelFilter)
+		if err = forceDrainCtrl.SetupWithManager(mgr); err != nil {
+			logger.Error(err, "failed to setup force drain controller")
+			return err
+		}
 
 		diagnosticFactory, err := diagnostics.NewFactory(
 			diagnostics.WithKubeClient(mgr.GetClient()),
@@ -503,238 +508,4 @@
 		period: time.Second,
 		fn:     func(ctx context.Context) error { return drainBuffer.Initialize(ctx) },
 	}
-<<<<<<< HEAD
-}
-
-// controllerRuntimeBootstrap This function is not called, it is just there to prepare the ground in terms of dependencies for next step where we will include ControllerRuntime library
-func controllerRuntimeBootstrap(options *Options, cfg *controllerruntime.Config, drainer kubernetes.Drainer, filtersDef filtersDefinitions, store kubernetes.RuntimeObjectStore, globalConfig kubernetes.GlobalConfig, zlog *zap.Logger, cliHandlers *cli.CLIHandlers, watchers watchers) error {
-	validationOptions := infraparameters.GetValidateAll()
-	validationOptions.Datacenter, validationOptions.CloudProvider, validationOptions.CloudProviderProject, validationOptions.KubeClusterName = false, false, false, false
-	if err := cfg.InfraParam.Validate(validationOptions); err != nil {
-		return fmt.Errorf("infra param validation error: %v\n", err)
-	}
-
-	cfg.ManagerOptions.Scheme = runtime.NewScheme()
-	if err := clientgoscheme.AddToScheme(cfg.ManagerOptions.Scheme); err != nil {
-		return fmt.Errorf("error while adding client-go scheme: %v\n", err)
-	}
-	if err := core.AddToScheme(cfg.ManagerOptions.Scheme); err != nil {
-		return fmt.Errorf("error while adding v1 scheme: %v\n", err)
-	}
-
-	mgr, logger, _, err := controllerruntime.NewManager(cfg)
-	if err != nil {
-		return fmt.Errorf("error while creating manager: %v\n", err)
-	}
-
-	ctx := context.Background()
-	indexer, err := index.New(ctx, mgr.GetClient(), mgr.GetCache(), logger)
-	if err != nil {
-		return fmt.Errorf("error while initializing informer: %v\n", err)
-	}
-
-	staticRetryStrategy := &drain.StaticRetryStrategy{
-		AlertThreashold: 7,
-		Delay:           options.schedulingRetryBackoffDelay,
-	}
-	retryWall, errRW := drain.NewRetryWall(mgr.GetClient(), mgr.GetLogger(), staticRetryStrategy)
-	if errRW != nil {
-		return errRW
-	}
-
-	cs, err := GetKubernetesClientSet(&cfg.KubeClientConfig)
-	if err != nil {
-		return err
-	}
-
-	kubeVersion, err := cs.ServerVersion()
-	if err != nil {
-		return err
-	}
-
-	globalBlocker := kubernetes.NewGlobalBlocker(logger)
-	for p, f := range options.maxNotReadyNodesFunctions {
-		globalBlocker.AddBlocker("MaxNotReadyNodes:"+p, f(indexer, logger), options.maxNotReadyNodesPeriod)
-	}
-	for p, f := range options.maxPendingPodsFunctions {
-		globalBlocker.AddBlocker("MaxPendingPods:"+p, f(indexer, logger), options.maxPendingPodsPeriod)
-	}
-
-	eventRecorder, _ := kubernetes.BuildEventRecorderWithAggregationOnEventType(logger, cs, options.eventAggregationPeriod, options.excludedPodsPerNodeEstimation, options.logEvents)
-	eventRecorderForDrainRunnerActivities, _ := kubernetes.BuildEventRecorderWithAggregationOnEventTypeAndMessage(logger, cs, options.eventAggregationPeriod, options.logEvents)
-
-	pvProtector := protector.NewPVCProtector(store, zlog, globalConfig.PVCManagementEnableIfNoEvictionUrl)
-	stabilityPeriodChecker := analyser.NewStabilityPeriodChecker(ctx, logger, mgr.GetClient(), nil, store, indexer, analyser.StabilityPeriodCheckerConfiguration{}, filtersDef.drainPodFilter)
-
-	persistor := drainbuffer.NewConfigMapPersistor(cs.CoreV1().ConfigMaps(cfg.InfraParam.Namespace), options.drainBufferConfigMapName, cfg.InfraParam.Namespace)
-	drainBuffer := drainbuffer.NewDrainBuffer(ctx, persistor, clock.RealClock{}, mgr.GetLogger(), eventRecorder, indexer, store, options.drainBuffer)
-	// The drain buffer can only be initialized when the manager client cache was started.
-	// Adding a custom runnable to the controller manager will make sure, that the initialization will be started as soon as possible.
-	if err := mgr.Add(getInitDrainBufferRunner(drainBuffer, &logger)); err != nil {
-		logger.Error(err, "cannot setup drain buffer initialization runnable")
-		return err
-	}
-
-	keyGetter := groups.NewGroupKeyFromNodeMetadata(mgr.GetClient(), mgr.GetLogger(), eventRecorder, indexer, store, strings.Split(options.drainGroupLabelKey, ","), []string{kubernetes.DrainGroupAnnotation}, kubernetes.DrainGroupOverrideAnnotation)
-
-	filterFactory, err := filters.NewFactory(
-		filters.WithLogger(mgr.GetLogger()),
-		filters.WithRetryWall(retryWall),
-		filters.WithRuntimeObjectStore(store),
-		filters.WithCordonPodFilter(filtersDef.cordonPodFilter),
-		filters.WithNodeLabelsFilterFunction(filtersDef.nodeLabelFilter),
-		filters.WithGlobalConfig(globalConfig),
-		filters.WithStabilityPeriodChecker(stabilityPeriodChecker),
-		filters.WithDrainBuffer(drainBuffer),
-		filters.WithGroupKeyGetter(keyGetter),
-		filters.WithGlobalBlocker(globalBlocker),
-		filters.WithEventRecorder(eventRecorder),
-		filters.WithPVCProtector(pvProtector),
-	)
-	if err != nil {
-		logger.Error(err, "failed to configure the filters")
-		return err
-	}
-
-	pdbAnalyser := analyser.NewPDBAnalyser(ctx, mgr.GetLogger(), indexer, clock.RealClock{}, options.podWarmupDelayExtension)
-
-	nodeReplacer := preprocessor.NewNodeReplacer(mgr.GetClient(), mgr.GetLogger())
-	drainRunnerFactory, err := drain_runner.NewFactory(
-		drain_runner.WithKubeClient(mgr.GetClient()),
-		drain_runner.WithClock(&clock.RealClock{}),
-		drain_runner.WithDrainer(drainer),
-		drain_runner.WithPreprocessors(
-			preprocessor.NewWaitTimePreprocessor(options.waitBeforeDraining),
-			preprocessor.NewNodeReplacementPreProcessor(mgr.GetClient(), options.preprovisioningActivatedByDefault, mgr.GetLogger()),
-			preprocessor.NewPreActivitiesPreProcessor(mgr.GetClient(), indexer, store, mgr.GetLogger(), eventRecorderForDrainRunnerActivities, clock.RealClock{}, options.preActivityDefaultTimeout),
-		),
-		drain_runner.WithRerun(options.groupRunnerPeriod),
-		drain_runner.WithRetryWall(retryWall),
-		drain_runner.WithLogger(mgr.GetLogger()),
-		drain_runner.WithSharedIndexInformer(indexer),
-		drain_runner.WithEventRecorder(eventRecorderForDrainRunnerActivities),
-		drain_runner.WithFilter(filterFactory.BuildCandidateFilter()),
-		drain_runner.WithDrainBuffer(drainBuffer),
-		drain_runner.WithGlobalConfig(globalConfig),
-		drain_runner.WithOptions(options.durationBeforeReplacement),
-		drain_runner.WithNodeReplacer(nodeReplacer),
-	)
-	if err != nil {
-		logger.Error(err, "failed to configure the drain_runner")
-		return err
-	}
-
-	simulationPodFilter := kubernetes.NewPodFilters(filtersDef.drainPodFilter, kubernetes.PodOrControllerHasNoneOfTheAnnotations(store, kubernetes.EvictionAPIURLAnnotationKey))
-	simulationRateLimiter := limit.NewRateLimiter(clock.RealClock{}, cfg.KubeClientConfig.QPS*options.simulationRateLimitingRatio, int(float32(cfg.KubeClientConfig.Burst)*options.simulationRateLimitingRatio))
-	simulator := drain.NewDrainSimulator(context.Background(), mgr.GetClient(), indexer, simulationPodFilter, kubeVersion, eventRecorder, simulationRateLimiter, logger)
-	sorters := candidate_runner.NodeSorters{
-		sorters.CompareNodeAnnotationDrainPriority,
-		sorters.NewConditionComparator(globalConfig.SuppliedConditions),
-		pdbAnalyser.CompareNode,
-	}
-
-	drainCandidateRunnerFactory, err := candidate_runner.NewFactory(
-		candidate_runner.WithKubeClient(mgr.GetClient()),
-		candidate_runner.WithClock(&clock.RealClock{}),
-		candidate_runner.WithRerun(options.groupRunnerPeriod),
-		candidate_runner.WithLogger(mgr.GetLogger()),
-		candidate_runner.WithSharedIndexInformer(indexer),
-		candidate_runner.WithEventRecorder(eventRecorder),
-		candidate_runner.WithMaxSimultaneousCandidates(1), // TODO should we move that to something that can be customized per user
-		candidate_runner.WithFilter(filterFactory.BuildCandidateFilter()),
-		candidate_runner.WithDrainSimulator(simulator),
-		candidate_runner.WithNodeSorters(sorters),
-		candidate_runner.WithDryRun(options.dryRun),
-		candidate_runner.WithRetryWall(retryWall),
-		candidate_runner.WithRateLimiter(limit.NewTypedRateLimiter(&clock.RealClock{}, kubernetes.GetRateLimitConfiguration(globalConfig.SuppliedConditions), options.drainRateLimitQPS, options.drainRateLimitBurst)),
-		candidate_runner.WithGlobalConfig(globalConfig),
-	)
-	if err != nil {
-		logger.Error(err, "failed to configure the candidate_runner")
-		return err
-	}
-
-	groupRegistry := groups.NewGroupRegistry(ctx, mgr.GetClient(), mgr.GetLogger(), eventRecorder, keyGetter, drainRunnerFactory, drainCandidateRunnerFactory, filtersDef.nodeLabelFilter, store.HasSynced, options.groupRunnerPeriod)
-	if err = groupRegistry.SetupWithManager(mgr); err != nil {
-		logger.Error(err, "failed to setup groupRegistry")
-		return err
-	}
-	groupFromPod := groups.NewGroupFromPod(mgr.GetClient(), mgr.GetLogger(), keyGetter, filtersDef.drainPodFilter, store.HasSynced)
-	if err = groupFromPod.SetupWithManager(mgr); err != nil {
-		logger.Error(err, "failed to setup groupFromPod")
-		return err
-	}
-	forceDrainCtrl := forcedrain.NewPriorityDeletionController(mgr.GetClient(), drainer, globalConfig.SuppliedConditions, logger, store.HasSynced, filtersDef.nodeLabelFilter)
-	if err = forceDrainCtrl.SetupWithManager(mgr); err != nil {
-		logger.Error(err, "failed to setup force drain controller")
-		return err
-	}
-
-	diagnosticFactory, err := diagnostics.NewFactory(
-		diagnostics.WithKubeClient(mgr.GetClient()),
-		diagnostics.WithClock(&clock.RealClock{}),
-		diagnostics.WithLogger(mgr.GetLogger()),
-		diagnostics.WithFilter(filterFactory.BuildCandidateFilter()),
-		diagnostics.WithDrainSimulator(simulator),
-		diagnostics.WithNodeSorters(sorters),
-		diagnostics.WithRetryWall(retryWall),
-		diagnostics.WithDrainBuffer(drainBuffer),
-		diagnostics.WithGlobalConfig(globalConfig),
-		diagnostics.WithKeyGetter(keyGetter),
-		diagnostics.WithStabilityPeriodChecker(stabilityPeriodChecker),
-	)
-	if err != nil {
-		logger.Error(err, "failed to configure the diagnostics")
-		return err
-	}
-
-	nodeDiagnostician := diagnosticFactory.BuildDiagnostician()
-	diagnostics := diagnostics.NewDiagnosticsController(ctx, mgr.GetClient(), mgr.GetLogger(), eventRecorder, []diagnostics.Diagnostician{nodeDiagnostician}, store.HasSynced)
-	if err = diagnostics.SetupWithManager(mgr); err != nil {
-		logger.Error(err, "failed to setup diagnostics")
-		return err
-	}
-
-	if errCli := cliHandlers.Initialize(logger, groupRegistry, drainCandidateRunnerFactory.BuildCandidateInfo(), drainRunnerFactory.BuildRunner(), nodeDiagnostician); errCli != nil {
-		logger.Error(errCli, "Failed to initialize CLIHandlers")
-		return errCli
-	}
-
-	scopeObserver := observability.NewScopeObserver(cs, globalConfig, store, options.scopeAnalysisPeriod, filtersDef.cordonPodFilter,
-		kubernetes.PodOrControllerHasAnyOfTheAnnotations(store, options.optInPodAnnotations...),
-		kubernetes.PodOrControllerHasAnyOfTheAnnotations(store, options.cordonProtectedPodAnnotations...),
-		filtersDef.nodeLabelFilter, zlog, retryWall, keyGetter, groupRegistry)
-
-	if options.resetScopeLabel == true {
-		err = mgr.Add(&RunOnce{fn: func(context.Context) error { scopeObserver.Reset(); return nil }})
-		if err != nil {
-			logger.Error(err, "failed to attach scope observer cleanup")
-			return err
-		}
-	}
-
-	mgr.Add(&RunOnce{fn: func(ctx context.Context) error {
-		return kubernetes.Await(ctx, watchers.nodes, watchers.pods, watchers.sts, watchers.deployment, watchers.pv, watchers.pvc)
-	}})
-
-	if err := mgr.Add(globalBlocker); err != nil {
-		logger.Error(err, "failed to setup global blocker with controller runtime")
-		return err
-	}
-
-	if err := mgr.Add(scopeObserver); err != nil {
-		logger.Error(err, "failed to setup scope observer with controller runtime")
-		return err
-	}
-
-	logger.Info("Starting manager")
-	if err := mgr.Start(ctrl.SetupSignalHandler()); err != nil {
-		logger.Error(err, "Controller Manager did exit with error")
-		return err
-	}
-
-	logger.Info("Manager finished without error")
-	return nil
-=======
->>>>>>> ab1b5943
 }